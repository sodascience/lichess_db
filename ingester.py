"""Module to download and convert lichess data headers to parquet files directory."""
import io
from tempfile import NamedTemporaryFile as TempFile
import json
import re
import logging
import requests
from tqdm import tqdm
import zstandard as zstd
import polars as pl

def ingest_lichess_data(year: int, month: int, dir_parquet: str = "./lichess_parquet",
                        include_moves: bool = False):
    """
    Download, process, and convert chess games data from the Lichess database to Parquet format.

    This function streams a dataset from the Lichess database, extracts chess game data,
    and writes it to temporary NDJSON files. Once a certain number of games are processed,
    the data is converted to Polars dataframes and saved to Parquet files. This process repeats
    until all games in the dataset have been processed and saved.

    Parameters:
        year (int): The year of the dataset to download.
        month (str): The month of the dataset to download.
        dir_parquet (str, optional): Directory where Parquet files will be saved. Defaults
        to "../lichess_parquet".
        include_moves (bool, optional; default False): Whether to include games' moves in the
        saved data. Including moves greatly increases the size of the Parquet files.

    The function constructs a URL to stream the dataset from, uses regular expressions to parse
    the data, and utilizes Zstandard for decompression. Progress is tracked and displayed using
    a progress bar. To avoid memory issues when including moves, the number of games per file
    is limited to an arbitrary 1M games.

    The final dataset is written into the `dir_parquet` directory with filenames based on
    `year`, `month` and batch number.

    Example:
        ingest_lichess_data(2023, 1) # This will process games from January 2023.
    """

    # Create data URL
    file_name = f"lichess_db_standard_rated_{year}-{month:02}.pgn.zst"
    url = f"https://database.lichess.org/standard/{file_name}"

    # Regex pattern to split lines with format [key\s"info"]
    pattern = re.compile(r'\[(.*?)\s"(.*)"\]')

    # Set up the decompressor
    decompressor = zstd.ZstdDecompressor(max_window_size=2**31)

    # Connect to url and create tempfile
    with (
<<<<<<< HEAD
        requests.get(url, stream=True, timeout=10) as response
=======
        requests.get(url, stream=True, timeout=1) as response,
        TempFile(suffix=".ndjson", mode="w+") as temp_file,
>>>>>>> fd6a4bab
    ):

        # get basic info, make sure connection was successful
        response.raise_for_status()
        num_bytes = int(response.headers.get("content-length", 0))

        # Decompress the response on the fly and read it line by line
        reader = decompressor.stream_reader(response.raw)
        text_stream = io.TextIOWrapper(reader, encoding="utf-8")

        # set up required vars for looping over each line
        looking_for_game = True
        game = []
        moves = None
        games = 0
        temp_files=[]

        # Start progres bar (approximate bytes since the raw file is
        # compressed and we are uncompressing on the fly)
        progress_bar = tqdm(
            total=num_bytes * 5.2,
            unit="iB",
            unit_scale=True,
            miniters=100,
            desc=f"{year}_{month:02}",
        )

        # Create temp file and store in list
        temp_files.append(tempfile.NamedTemporaryFile(suffix=".ndjson", mode="w+"))

        logging.debug("Collecting data from stream")
        # Start loop
        for line in text_stream:
            progress_bar.update(len(line))
            if looking_for_game:
                 # Looking for the start of the game
                if line.startswith("["):
                    looking_for_game = False
            elif line.startswith("1."):
                moves = line
            elif not line.startswith("[") and moves is not None:
                # Game just ended, dump to NDJSON file
                if include_moves:
                    game.append(("Moves", moves))
                game_df=dict(game)
                # Add fields that are missing when they have no value
                for field in ['BlackTitle', 'WhiteTitle']:
                    if field not in game_df:
                        game_df.update({field: '-'})
                # Write complete game to temp file
                temp_files[-1].write(json.dumps(game_df) + "\n")

                looking_for_game = True
                game = []
                moves = None
                games += 1
                if games>=1e6:
                    # When 1M games reached, create new temp file
                    temp_files.append(tempfile.NamedTemporaryFile(suffix=".ndjson", mode="w+"))
                    games = 0

            elif line.startswith("["):  # Game continues, keep appending
                game.append(re.findall(pattern, line)[0])

        # Avoid 'hanging' progress bars due to approximation/actual value-mismatch
        progress_bar.update(num_bytes * 5.2)
        # Clean up
        progress_bar.close()
<<<<<<< HEAD

    logging.debug("Converting ndjson to Parquet")
    # Convert temp files to parquet, one by one
    batch = 0
    for temp_file in temp_files:
        _ndjson_to_parquet(temp_file.name,
                           f"{dir_parquet}/{year}_{month:02}_{batch:003}.parquet", include_moves)
        batch += 1

def _ndjson_to_parquet(ndjson_path: str, parquet_path: str, include_moves: bool):
    """Creates a cleaned dataframe from an ndjson of Lichess game info."""
    cols = ["ID", "UTCDate", "UTCTime", "White", "Black", "Result", "WhiteElo", "BlackElo",
            "WhiteTitle", "BlackTitle", "WhiteRatingDiff", "BlackRatingDiff", "ECO",
            "Opening", "TimeControl", "Termination" ]
=======
        
        # convert to parquet
        _ndjson_to_parquet(temp_file.name, f"{dir_parquet}/{year}_{month:02}.parquet")
>>>>>>> fd6a4bab

    if include_moves:
        cols.append("Moves")

    int_cols = ["WhiteElo", "BlackElo", "WhiteRatingDiff", "BlackRatingDiff"]

    logging.debug("Creating dataframe")
    lf = (
        # create lazy dataframe
        pl.scan_ndjson(ndjson_path)
        # transform all ? values into nulls
        # see here: https://stackoverflow.com/a/74816042
        .with_columns(pl.when(pl.all() != "?").then(pl.all()))
        # now, do light data transformation
        .with_columns(
            pl.col(int_cols).str.replace(r"\+", "").cast(pl.Int32),
            pl.col("UTCDate").str.to_date(format="%Y.%m.%d"),
            pl.col("UTCTime").str.to_time(),
            pl.col("Site").str.replace("https://lichess.org/", "").alias("ID"),
        )
        # lastly, select only what we need
        .select(cols)
    )

    logging.info("Writing '%s", parquet_path)
    # gzip and use_pyarrow are required for default Apache Drill compatibility
    lf.collect(streaming=True).write_parquet(parquet_path, compression='gzip', use_pyarrow=True)

    return parquet_path<|MERGE_RESOLUTION|>--- conflicted
+++ resolved
@@ -51,14 +51,8 @@
 
     # Connect to url and create tempfile
     with (
-<<<<<<< HEAD
         requests.get(url, stream=True, timeout=10) as response
-=======
-        requests.get(url, stream=True, timeout=1) as response,
-        TempFile(suffix=".ndjson", mode="w+") as temp_file,
->>>>>>> fd6a4bab
     ):
-
         # get basic info, make sure connection was successful
         response.raise_for_status()
         num_bytes = int(response.headers.get("content-length", 0))
@@ -125,7 +119,6 @@
         progress_bar.update(num_bytes * 5.2)
         # Clean up
         progress_bar.close()
-<<<<<<< HEAD
 
     logging.debug("Converting ndjson to Parquet")
     # Convert temp files to parquet, one by one
@@ -140,11 +133,6 @@
     cols = ["ID", "UTCDate", "UTCTime", "White", "Black", "Result", "WhiteElo", "BlackElo",
             "WhiteTitle", "BlackTitle", "WhiteRatingDiff", "BlackRatingDiff", "ECO",
             "Opening", "TimeControl", "Termination" ]
-=======
-        
-        # convert to parquet
-        _ndjson_to_parquet(temp_file.name, f"{dir_parquet}/{year}_{month:02}.parquet")
->>>>>>> fd6a4bab
 
     if include_moves:
         cols.append("Moves")
